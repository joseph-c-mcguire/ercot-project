--- conflicted
+++ resolved
@@ -124,14 +124,11 @@
             logger.error(
                 f"Invalid data for {model_class.__name__}: {e}. Missing fields: {missing_fields}"
             )
-<<<<<<< HEAD
-=======
         except ValueError as e:
             raise ValueError(
                 f"Invalid data for {model_class.__name__}: {e}."
             )
 
->>>>>>> 6b90c36f
     conn.commit()
     conn.close()
 
