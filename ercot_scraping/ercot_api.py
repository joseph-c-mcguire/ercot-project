"""This module provides functionality to fetch settlement point prices from the ERCOT API
and store them into a SQLite database.
Functions:
    fetch_settlement point prices(start_date=None, end_date=None):
        Fetches settlement point prices from the ERCOT API and returns the JSON response.
    store_prices_to_db(data, db_name=ERCOT_DB_NAME):
        Stores settlement point prices data into a SQLite database.
Environment Variables:
    ERCOT_API_URL: The URL of the ERCOT API.
    ERCOT_API_SUBSCRIPTION_KEY: The primary subscription key for accessing the ERCOT API.
    REQUEST_HEADERS: The headers to be used in the API request.
"""

import os
from typing import Optional
import requests
<<<<<<< HEAD
=======

>>>>>>> 6b90c36f

from ercot_scraping.config import (
    ERCOT_API_BASE_URL_DAM,
    ERCOT_API_BASE_URL_SETTLEMENT,
    ERCOT_API_REQUEST_HEADERS,
    ERCOT_API_REQUEST_HEADERS,
    QSE_FILTER_CSV,
    ERCOT_ARCHIVE_PRODUCT_IDS,
    LOGGER,
    ERCOT_DB_NAME
)
from ercot_scraping.filters import load_qse_shortnames
from ercot_scraping.batched_api import fetch_in_batches, rate_limited_request
from ercot_scraping.utils import refresh_access_token, should_use_archive_api
from ercot_scraping.archive_api import get_archive_document_ids, download_spp_archive_files


def fetch_data_from_endpoint(
    base_url: str,
    endpoint: str,
    start_date: Optional[str] = None,
    end_date: Optional[str] = None,
    header: Optional[dict[str, any]] = ERCOT_API_REQUEST_HEADERS,
    retries: int = 3,
    qse_name: Optional[str] = None,  # Changed from qse_names to qse_name
) -> dict[str, any]:
    """
    Fetch data from a specified API endpoint with optional date filtering.
    Constructs the URL using the given base URL and endpoint, and sends an HTTP GET request to the API.
    Optional start and end dates can be specified to filter the API results by delivery dates.
    Args:
        base_url (str): The base URL of the API.
        endpoint (str): The API endpoint to request data from, appended to the base URL.
        start_date (Optional[str]): The start date (inclusive) for filtering the data. Defaults to None.
        end_date (Optional[str]): The end date (inclusive) for filtering the data. Defaults to None.
        header (Optional[dict[str, any]]): A custom dictionary of HTTP headers for the request. Defaults to ERCOT_API_REQUEST_HEADERS if None.
        retries (int): The number of retries for the request in case of failure. Defaults to 3.
    Returns:
        dict[str, any]: The parsed JSON response from the API.
    Raises:
        HTTPError: If an error occurs during the HTTP request (non-successful status code).
    """
    params = {}
    if start_date:
        params["deliveryDateFrom"] = start_date
    if end_date:
        params["deliveryDateTo"] = end_date
    if qse_name:  # Changed from qse_names to qse_name
        # No need for formatting, just use the single name
        params["qseName"] = qse_name

    url = f"{base_url}/{endpoint}"
    LOGGER.debug(
        f"Fetching data from endpoint: {url} with params: {params} and headers: {header}"
    )

    for attempt in range(retries):
        response = rate_limited_request(
            "GET",
            url=url,
            headers=header,
            params=params
        )
        if response.status_code == 401:
            LOGGER.warning("Unauthorized. Refreshing access token.")
            id_token = refresh_access_token()
            header["Authorization"] = f"Bearer {id_token}"
            os.environ["ERCOT_ID_TOKEN"] = id_token
        else:
            try:
                response.raise_for_status()
                LOGGER.info(f"Data fetched successfully from endpoint: {url}")
                response_json = response.json()
                # Add this line
                LOGGER.debug(f"Response data: {response_json}")
                if "data" not in response_json:
                    LOGGER.error(
                        f"Unexpected response format: {response_json}")
                    return {}
                return response_json
            except requests.exceptions.HTTPError as e:
                if attempt < retries - 1:
                    LOGGER.warning(
                        f"Request failed. Retrying... ({attempt + 1}/{retries})"
                    )
                else:
                    LOGGER.error(f"Request failed after {retries} attempts.")
                    raise e
    return {}


def fetch_dam_energy_bid_awards(
    start_date: Optional[str] = None,
    end_date: Optional[str] = None,
    header: Optional[dict[str, any]] = ERCOT_API_REQUEST_HEADERS,
    tracking_list_path: Optional[str] = QSE_FILTER_CSV,
    batch_days: int = 30
) -> dict[str, any]:
    """
    Fetches DAM energy bid awards data from the specified endpoint.

    Args:
        start_date (Optional[str]): The start date for the data retrieval, expected in a recognized date format.
        end_date (Optional[str]): The end date for the data retrieval, expected in a recognized date format.
        header (Optional[dict[str, any]]): Additional header parameters to include in the API request.

    Returns:
        Any: The data returned by the fetch_data_from_endpoint function for the '60_dam_energy_bid_awards' endpoint.

    Raises:
        Exception: Propagates any exception raised during the API request process.
    """
    return fetch_in_batches(
        lambda s, e, **kw: fetch_data_from_endpoint(
            ERCOT_API_BASE_URL_DAM,
            "60_dam_energy_bid_awards",
            s,
            e,
            header
        ),
        start_date,
        end_date,
        batch_days
    )


def fetch_dam_energy_bids(
    start_date: Optional[str] = None,
    end_date: Optional[str] = None,
    header: Optional[dict[str, any]] = ERCOT_API_REQUEST_HEADERS,
    tracking_list_path: Optional[str] = QSE_FILTER_CSV,
    batch_days: int = 30
) -> dict[str, any]:
    """
    Fetches DAM energy bids data from the specified API endpoint.

    This function retrieves data by calling the underlying fetch_data_from_endpoint function,
    targeting the "60_dam_energy_bids" endpoint. The function supports optional filtering by a
    start date and an end date, and allows custom request headers to be provided.

    Args:
        start_date (Optional[str]): The start date for the data query in a string format.
                                    Defaults to None.
        end_date (Optional[str]): The end date for the data query in a string format.
                                  Defaults to None.
        header (Optional[dict[str, any]]): A dictionary of HTTP headers to include in the request.
                                           Defaults to None.

    Returns:
        The data retrieved from the "60_dam_energy_bids" endpoint, formatted as returned by
        fetch_data_from_endpoint.
    """
    return fetch_in_batches(
        lambda s, e, **kw: fetch_data_from_endpoint(
            ERCOT_API_BASE_URL_DAM,
            "60_dam_energy_bids",
            s,
            e,
            header
        ),
        start_date,
        end_date,
        batch_days
    )


def fetch_dam_energy_only_offer_awards(
    start_date: Optional[str] = None,
    end_date: Optional[str] = None,
    header: Optional[dict[str, any]] = ERCOT_API_REQUEST_HEADERS,
    tracking_list_path: Optional[str] = QSE_FILTER_CSV,
    batch_days: int = 30
) -> dict[str, any]:
    """
    Fetch DAM energy only offer awards data from the API endpoint.

    This function retrieves DAM energy only offer awards data using the "60_dam_energy_only_offer_awards"
    API endpoint. It takes optional start and end dates to filter the data range and an optional header
    dictionary for any additional configuration required for the API request.

    Args:
        start_date (Optional[str]): The start date for the data query in string format (e.g., 'YYYY-MM-DD').
                                      If not provided, the query will not be constrained by a lower date bound.
        end_date (Optional[str]): The end date for the data query in string format (e.g., 'YYYY-MM-DD').
                                    If not provided, the query will not be constrained by an upper date bound.
        header (Optional[dict[str, any]]): A dictionary containing HTTP headers to modify the API request.
                                           This can include credentials, content types, or other custom headers.

    Returns:
        The data retrieved from the "60_dam_energy_only_offer_awards" endpoint as processed by the
        fetch_data_from_endpoint function. The exact format or type of the returned data depends on the endpoint's response.
    """
    return fetch_in_batches(
        lambda s, e, **kw: fetch_data_from_endpoint(
            ERCOT_API_BASE_URL_DAM,
            "60_dam_energy_only_offer_awards",
            s,
            e,
            header
        ),
        start_date,
        end_date,
        batch_days
    )


def fetch_dam_energy_only_offers(
    start_date: Optional[str] = None,
    end_date: Optional[str] = None,
    header: Optional[dict[str, any]] = ERCOT_API_REQUEST_HEADERS,
    tracking_list_path: Optional[str] = QSE_FILTER_CSV,
    batch_days: int = 30
) -> dict[str, any]:
    """
    Fetches Demand Aggregated Market (DAM) energy only offers data.

    This function retrieves DAM energy only offers by delegating the request
    to the 'fetch_data_from_endpoint' function using the specific endpoint
    identifier "60_dam_energy_only_offers". The function allows for optional
    specification of a start date, an end date, and HTTP headers.

    Parameters:
        start_date (Optional[str]): The start date for the data query, formatted as a string.
                                    If not provided, a default or full range is assumed.
        end_date (Optional[str]): The end date for the data query, formatted as a string.
                                  If not provided, a default or full range is assumed.
        header (Optional[dict[str, any]]): A dictionary of HTTP headers to include in the request.
                                           This may contain authentication tokens or other metadata.
                                           Defaults to None.

    Returns:
        dict[str, any]: A dictionary containing the data fetched from the DAM energy only
                        offers endpoint.
    """
    return fetch_in_batches(
        lambda s, e, **kw: fetch_data_from_endpoint(
            ERCOT_API_BASE_URL_DAM,
            "60_dam_energy_only_offers",
            s,
            e,
            header
        ),
        start_date,
        end_date,
        batch_days
    )


def fetch_settlement_point_prices(
    start_date: Optional[str] = None,
    end_date: Optional[str] = None,
    header: Optional[dict[str, any]] = ERCOT_API_REQUEST_HEADERS,
    tracking_list_path: Optional[str] = QSE_FILTER_CSV,
    batch_days: int = 30
) -> dict[str, any]:
    """
    The function retrieves real-time settlement point prices for nodes, zones, and hubs
    from the ERCOT (Electric Reliability Council of Texas) API.

    Args:
        start_date (str, optional): The start date for the data range in 'YYYY-MM-DD' format.
            If None, defaults to current date.
        end_date (str, optional): The end date for the data range in 'YYYY-MM-DD' format.
            If None, defaults to current date.
        header (dict[str, any], optional): Custom headers for the API request.
            If None, default headers will be used.

    Returns:
        dict[str, any]: A dictionary containing settlement point price data with the following structure:
            {
                'data': List of price records,
                'metadata': Request metadata
            }

    Raises:
        APIError: If the ERCOT API request fails
        ValueError: If the date format is invalid
    """

    if should_use_archive_api(start_date, end_date):
        doc_ids = get_archive_document_ids(
            ERCOT_ARCHIVE_PRODUCT_IDS["SPP"],
            start_date,
            end_date
        )
        data = list(download_spp_archive_files(
            ERCOT_ARCHIVE_PRODUCT_IDS["SPP"], doc_ids, db_name=ERCOT_DB_NAME))
        return {"data": data}

    # Load QSE names from tracking list
    LOGGER.info(
        f"Fetching settlement point prices from {start_date} to {end_date}")
    return fetch_in_batches(
        lambda s, e, **kw: fetch_data_from_endpoint(
            ERCOT_API_BASE_URL_SETTLEMENT,
            "spp_node_zone_hub",
            s, e,
            header,
        ),
        start_date,
        end_date,
        batch_days,
    )<|MERGE_RESOLUTION|>--- conflicted
+++ resolved
@@ -14,10 +14,7 @@
 import os
 from typing import Optional
 import requests
-<<<<<<< HEAD
-=======
-
->>>>>>> 6b90c36f
+
 
 from ercot_scraping.config import (
     ERCOT_API_BASE_URL_DAM,
